--- conflicted
+++ resolved
@@ -38,13 +38,8 @@
     static {
         MAPPER = new ObjectMapper();
         MAPPER.configure(SerializationFeature.WRITE_DATES_AS_TIMESTAMPS, false);
-<<<<<<< HEAD
-=======
-
-        EXECUTOR_SERVICE = Executors.newFixedThreadPool(KeenConfig.NUM_THREADS_FOR_HTTP_REQUESTS);
 
         initialize();
->>>>>>> f5b7e13a
     }
 
     enum ClientSingleton {
